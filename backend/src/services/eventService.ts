import { prisma } from "../utils/prisma";
import {
  CreateEventRequest,
  EventSearchQuery,
  UpdateEventRequest,
} from "../types/event";
import { PaginationResponse } from "../types/api";
import { logger } from "../utils/logger";
import { EventNotFoundError, DatabaseError } from "../utils/errors";

export class EventService {
  async createEvent(data: CreateEventRequest) {
<<<<<<< HEAD
    const { sections, ...eventData } = data;

    try {
=======
    try {
      logger.info("EventService: Creating event with data:", JSON.stringify(data, null, 2));
      const { sections, ...eventData } = data;

>>>>>>> db24d8a6
      const event = await prisma.event.create({
        data: {
          ...eventData,
          sections: {
<<<<<<< HEAD
            create: sections || [],
=======
            create: sections,
>>>>>>> db24d8a6
          },
        },
        include: {
          sections: true,
        },
      });

      logger.info(`Event created: ${event.id}`);
<<<<<<< HEAD
      return event;
    } catch (error: any) {
      logger.error("Database error creating event:", error);
      throw new DatabaseError("Failed to create event");
=======
      
      // Map database fields to frontend expected fields
      return {
        ...event,
        date: event.eventDate.toISOString(),
        time: event.eventDate.toISOString(),
        totalCapacity: event.totalSeats || 0,
        ticketsAvailable: event.availableSeats || 0,
        minPrice: event.minPrice ? parseFloat(event.minPrice.toString()) : 0,
        maxPrice: event.maxPrice ? parseFloat(event.maxPrice.toString()) : 0,
      };
    } catch (error) {
      logger.error("EventService: Failed to create event:", error);
      throw error;
>>>>>>> db24d8a6
    }
  }

  async getEvents(query: EventSearchQuery): Promise<PaginationResponse<any>> {
    const {
      page = 1,
      limit = 20,
      sortBy = "eventDate",
      sortOrder = "asc",
      city,
      state,
      eventType,
      category,
      dateFrom,
      dateTo,
      minPrice,
      maxPrice,
      search,
    } = query;

    const offset = (page - 1) * limit;

    const where: any = {
      isActive: true,
    };

    if (city) {
      where.city = { contains: city, mode: "insensitive" };
    }

    if (state) {
      where.state = { contains: state, mode: "insensitive" };
    }

    if (eventType) {
      where.eventType = eventType;
    }

    if (category) {
      where.category = { contains: category, mode: "insensitive" };
    }

    if (dateFrom || dateTo) {
      where.eventDate = {};
      if (dateFrom) where.eventDate.gte = new Date(dateFrom);
      if (dateTo) where.eventDate.lte = new Date(dateTo);
    }

    if (minPrice || maxPrice) {
      where.OR = [
        {
          minPrice: {
            ...(minPrice && { gte: minPrice }),
            ...(maxPrice && { lte: maxPrice }),
          },
        },
        {
          maxPrice: {
            ...(minPrice && { gte: minPrice }),
            ...(maxPrice && { lte: maxPrice }),
          },
        },
      ];
    }

    if (search) {
      where.OR = [
        { name: { contains: search, mode: "insensitive" } },
        { description: { contains: search, mode: "insensitive" } },
        { venue: { contains: search, mode: "insensitive" } },
        { city: { contains: search, mode: "insensitive" } },
      ];
    }

    const [events, total] = await Promise.all([
      prisma.event.findMany({
        where,
        skip: offset,
        take: limit,
        orderBy: { [sortBy]: sortOrder },
        include: {
          sections: true,
          _count: {
            select: {
              offers: true,
              listings: true,
            },
          },
        },
      }),
      prisma.event.count({ where }),
    ]);

    // Map database fields to frontend expected fields
    const data = events.map(event => ({
      ...event,
      date: event.eventDate.toISOString(),
      time: event.eventDate.toISOString(),
      totalCapacity: event.totalSeats || 0,
      ticketsAvailable: event.availableSeats || 0,
      minPrice: event.minPrice ? parseFloat(event.minPrice.toString()) : 0,
      maxPrice: event.maxPrice ? parseFloat(event.maxPrice.toString()) : 0,
    }));

    return {
      data,
      pagination: {
        page,
        limit,
        total,
        totalPages: Math.ceil(total / limit),
        hasNext: page < Math.ceil(total / limit),
        hasPrev: page > 1,
      },
    };
  }

  async getEventById(id: string) {
    try {
      const event = await prisma.event.findUnique({
        where: { id },
        include: {
          sections: true,
          _count: {
            select: {
              offers: true,
              listings: true,
              transactions: true,
            },
          },
        },
      });

      if (!event) {
        throw new EventNotFoundError(id);
      }

      // Map database fields to frontend expected fields
      return {
        ...event,
        date: event.eventDate.toISOString(),
        time: event.eventDate.toISOString(),
        totalCapacity: event.totalSeats || 0,
        ticketsAvailable: event.availableSeats || 0,
        minPrice: event.minPrice ? parseFloat(event.minPrice.toString()) : 0,
        maxPrice: event.maxPrice ? parseFloat(event.maxPrice.toString()) : 0,
      };
    } catch (error: any) {
      if (error instanceof EventNotFoundError) {
        throw error;
      }
      logger.error("Database error getting event:", error);
      throw new DatabaseError("Failed to retrieve event");
    }
  }

  async updateEvent(id: string, data: UpdateEventRequest) {
    try {
      const event = await prisma.event.update({
        where: { id },
        data,
        include: {
          sections: true,
        },
      });

      logger.info(`Event updated: ${id}`);
      return event;
    } catch (error: any) {
      if (error.code === "P2025") {
        throw new EventNotFoundError(id);
      }
      logger.error("Database error updating event:", error);
      throw new DatabaseError("Failed to update event");
    }
  }

  async deleteEvent(id: string) {
    try {
      await prisma.event.delete({
        where: { id },
      });

      logger.info(`Event deleted: ${id}`);
    } catch (error: any) {
      if (error.code === "P2025") {
        throw new EventNotFoundError(id);
      }
      logger.error("Database error deleting event:", error);
      throw new DatabaseError("Failed to delete event");
    }
  }

  async getEventStats(eventId: string) {
    const [stats, averageOfferPrice, averageListingPrice] = await Promise.all([
      prisma.event.findUnique({
        where: { id: eventId },
        include: {
          _count: {
            select: {
              offers: true,
              listings: true,
              transactions: true,
            },
          },
        },
      }),
      prisma.offer.aggregate({
        where: { eventId },
        _avg: { maxPrice: true },
      }),
      prisma.listing.aggregate({
        where: { eventId },
        _avg: { price: true },
      }),
    ]);

    return {
      totalOffers: stats?._count.offers || 0,
      totalListings: stats?._count.listings || 0,
      totalTransactions: stats?._count.transactions || 0,
      averageOfferPrice: averageOfferPrice._avg.maxPrice || 0,
      averageListingPrice: averageListingPrice._avg.price || 0,
    };
  }

  async getEventSections(eventId: string) {
    const sections = await prisma.section.findMany({
      where: { eventId },
      orderBy: { name: "asc" },
    });

    // Map database fields to frontend expected fields
    return sections.map(section => ({
      ...section,
      capacity: section.seatCount || 0,
      minPrice: 0, // Sections don't have price in the current schema
      maxPrice: 0, // Sections don't have price in the current schema
      isActive: true, // Default to active
    }));
  }

  async createSection(data: any) {
    const section = await prisma.section.create({
      data,
      include: { event: true },
    });
    
    logger.info(`Section created: ${section.id} for event: ${data.eventId}`);
    return section;
  }

  async updateSection(sectionId: string, data: any) {
    const section = await prisma.section.update({
      where: { id: sectionId },
      data,
      include: { event: true },
    });
    
    logger.info(`Section updated: ${sectionId}`);
    return section;
  }

  async deleteSection(sectionId: string) {
    await prisma.section.delete({
      where: { id: sectionId },
    });
    
    logger.info(`Section deleted: ${sectionId}`);
  }

  async searchEvents(params: {
    query: string;
    city?: string;
    state?: string;
    eventType?: string;
    limit: number;
  }) {
    const { query, city, state, eventType, limit } = params;
    
    const where: any = {
      isActive: true,
      eventDate: { gte: new Date() },
      OR: [
        { name: { contains: query, mode: "insensitive" } },
        { description: { contains: query, mode: "insensitive" } },
        { venue: { contains: query, mode: "insensitive" } },
      ],
    };

    if (city) where.city = { contains: city, mode: "insensitive" };
    if (state) where.state = { contains: state, mode: "insensitive" };
    if (eventType) where.eventType = eventType;

    const events = await prisma.event.findMany({
      where,
      take: limit,
      orderBy: { eventDate: "asc" },
      include: {
        sections: true,
        _count: {
          select: {
            offers: true,
            listings: true,
          },
        },
      },
    });

    // Map database fields to frontend expected fields
    return events.map(event => ({
      ...event,
      date: event.eventDate.toISOString(),
      time: event.eventDate.toISOString(),
      totalCapacity: event.totalSeats || 0,
      ticketsAvailable: event.availableSeats || 0,
      minPrice: event.minPrice ? parseFloat(event.minPrice.toString()) : 0,
      maxPrice: event.maxPrice ? parseFloat(event.maxPrice.toString()) : 0,
    }));
  }

  async getPopularEvents(limit: number) {
    const events = await prisma.event.findMany({
      where: {
        isActive: true,
        eventDate: { gte: new Date() },
      },
      take: limit,
      orderBy: [
        { offers: { _count: "desc" } },
        { listings: { _count: "desc" } },
      ],
      include: {
        sections: true,
        _count: {
          select: {
            offers: true,
            listings: true,
          },
        },
      },
    });

    // Map database fields to frontend expected fields
    return events.map(event => ({
      ...event,
      date: event.eventDate.toISOString(),
      time: event.eventDate.toISOString(),
      totalCapacity: event.totalSeats || 0,
      ticketsAvailable: event.availableSeats || 0,
      minPrice: event.minPrice ? parseFloat(event.minPrice.toString()) : 0,
      maxPrice: event.maxPrice ? parseFloat(event.maxPrice.toString()) : 0,
    }));
  }

  async getUpcomingEvents(params: {
    limit: number;
    city?: string;
    state?: string;
  }) {
    const { limit, city, state } = params;
    
    const where: any = {
      isActive: true,
      eventDate: { gte: new Date() },
    };

    if (city) where.city = { contains: city, mode: "insensitive" };
    if (state) where.state = { contains: state, mode: "insensitive" };

    const events = await prisma.event.findMany({
      where,
      take: limit,
      orderBy: { eventDate: "asc" },
      include: {
        sections: true,
        _count: {
          select: {
            offers: true,
            listings: true,
          },
        },
      },
    });

    // Map database fields to frontend expected fields
    return events.map(event => ({
      ...event,
      date: event.eventDate.toISOString(),
      time: event.eventDate.toISOString(),
      totalCapacity: event.totalSeats || 0,
      ticketsAvailable: event.availableSeats || 0,
      minPrice: event.minPrice ? parseFloat(event.minPrice.toString()) : 0,
      maxPrice: event.maxPrice ? parseFloat(event.maxPrice.toString()) : 0,
    }));
  }

  async getAllEventsAdmin(params: {
    skip: number;
    take: number;
    status?: string;
    eventType?: string;
    city?: string;
    state?: string;
  }) {
    const { skip, take, status, eventType, city, state } = params;
    
    const where: any = {};
    
    if (status) where.status = status;
    if (eventType) where.eventType = eventType;
    if (city) where.city = { contains: city, mode: "insensitive" };
    if (state) where.state = { contains: state, mode: "insensitive" };

    const [events, total] = await Promise.all([
      prisma.event.findMany({
        where,
        skip,
        take,
        orderBy: { createdAt: "desc" },
        include: {
          sections: true,
          _count: {
            select: {
              offers: true,
              listings: true,
              transactions: true,
            },
          },
        },
      }),
      prisma.event.count({ where }),
    ]);

    return { events, total };
  }
}

export const eventService = new EventService();<|MERGE_RESOLUTION|>--- conflicted
+++ resolved
@@ -10,25 +10,18 @@
 
 export class EventService {
   async createEvent(data: CreateEventRequest) {
-<<<<<<< HEAD
-    const { sections, ...eventData } = data;
-
     try {
-=======
-    try {
-      logger.info("EventService: Creating event with data:", JSON.stringify(data, null, 2));
+      logger.info(
+        "EventService: Creating event with data:",
+        JSON.stringify(data, null, 2)
+      );
       const { sections, ...eventData } = data;
 
->>>>>>> db24d8a6
       const event = await prisma.event.create({
         data: {
           ...eventData,
           sections: {
-<<<<<<< HEAD
-            create: sections || [],
-=======
             create: sections,
->>>>>>> db24d8a6
           },
         },
         include: {
@@ -37,13 +30,7 @@
       });
 
       logger.info(`Event created: ${event.id}`);
-<<<<<<< HEAD
-      return event;
-    } catch (error: any) {
-      logger.error("Database error creating event:", error);
-      throw new DatabaseError("Failed to create event");
-=======
-      
+
       // Map database fields to frontend expected fields
       return {
         ...event,
@@ -57,7 +44,6 @@
     } catch (error) {
       logger.error("EventService: Failed to create event:", error);
       throw error;
->>>>>>> db24d8a6
     }
   }
 
@@ -152,7 +138,7 @@
     ]);
 
     // Map database fields to frontend expected fields
-    const data = events.map(event => ({
+    const data = events.map((event) => ({
       ...event,
       date: event.eventDate.toISOString(),
       time: event.eventDate.toISOString(),
@@ -291,7 +277,7 @@
     });
 
     // Map database fields to frontend expected fields
-    return sections.map(section => ({
+    return sections.map((section) => ({
       ...section,
       capacity: section.seatCount || 0,
       minPrice: 0, // Sections don't have price in the current schema
@@ -305,7 +291,7 @@
       data,
       include: { event: true },
     });
-    
+
     logger.info(`Section created: ${section.id} for event: ${data.eventId}`);
     return section;
   }
@@ -316,7 +302,7 @@
       data,
       include: { event: true },
     });
-    
+
     logger.info(`Section updated: ${sectionId}`);
     return section;
   }
@@ -325,7 +311,7 @@
     await prisma.section.delete({
       where: { id: sectionId },
     });
-    
+
     logger.info(`Section deleted: ${sectionId}`);
   }
 
@@ -337,7 +323,7 @@
     limit: number;
   }) {
     const { query, city, state, eventType, limit } = params;
-    
+
     const where: any = {
       isActive: true,
       eventDate: { gte: new Date() },
@@ -368,7 +354,7 @@
     });
 
     // Map database fields to frontend expected fields
-    return events.map(event => ({
+    return events.map((event) => ({
       ...event,
       date: event.eventDate.toISOString(),
       time: event.eventDate.toISOString(),
@@ -402,7 +388,7 @@
     });
 
     // Map database fields to frontend expected fields
-    return events.map(event => ({
+    return events.map((event) => ({
       ...event,
       date: event.eventDate.toISOString(),
       time: event.eventDate.toISOString(),
@@ -419,7 +405,7 @@
     state?: string;
   }) {
     const { limit, city, state } = params;
-    
+
     const where: any = {
       isActive: true,
       eventDate: { gte: new Date() },
@@ -444,7 +430,7 @@
     });
 
     // Map database fields to frontend expected fields
-    return events.map(event => ({
+    return events.map((event) => ({
       ...event,
       date: event.eventDate.toISOString(),
       time: event.eventDate.toISOString(),
@@ -464,9 +450,9 @@
     state?: string;
   }) {
     const { skip, take, status, eventType, city, state } = params;
-    
+
     const where: any = {};
-    
+
     if (status) where.status = status;
     if (eventType) where.eventType = eventType;
     if (city) where.city = { contains: city, mode: "insensitive" };
