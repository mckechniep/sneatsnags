import { Request, Response, NextFunction } from "express";
import { successResponse, errorResponse } from "../utils/response";
import { logger } from "../utils/logger";
import { eventService } from "../services/eventService";
import { getPaginationParams, createPaginationResult } from "../utils/pagination";
import { AuthenticatedRequest } from "../types/auth";
import { 
  createEventSchema, 
  updateEventSchema, 
  createEventSectionSchema, 
  updateEventSectionSchema,
  eventSearchSchema 
} from "../utils/validations";

export const eventController = {
  // Get all events (public)
  getEvents: async (req: Request, res: Response) => {
    try {
      const { page, limit, skip } = getPaginationParams(req.query);
      const { city, state, eventType, category, search, startDate, endDate } = req.query;

      const result = await eventService.getEvents({
        page,
        limit,
        city: city as string,
        state: state as string,
        eventType: eventType as string,
        category: category as string,
        search: search as string,
        dateFrom: startDate as string,
        dateTo: endDate as string,
      });

      res.json(successResponse(result, "Events retrieved"));
    } catch (error) {
      logger.error("Get events error:", error);
      res.status(500).json(errorResponse("Failed to retrieve events"));
    }
  },

  // Get single event by ID (public)
  getEventById: async (req: Request, res: Response) => {
    try {
      const { id } = req.params;
      const event = await eventService.getEventById(id);
      
      if (!event) {
        return res.status(404).json(errorResponse("Event not found"));
      }

      res.json(successResponse(event, "Event retrieved"));
    } catch (error) {
      logger.error("Get event by ID error:", error);
      res.status(500).json(errorResponse("Failed to retrieve event"));
    }
  },

  // Get event sections (public)
  getEventSections: async (req: Request, res: Response) => {
    try {
      const { id } = req.params;
      const sections = await eventService.getEventSections(id);
      res.json(successResponse(sections, "Event sections retrieved"));
    } catch (error) {
      logger.error("Get event sections error:", error);
      res.status(500).json(errorResponse("Failed to retrieve event sections"));
    }
  },

  // Get event statistics (public)
  getEventStats: async (req: Request, res: Response) => {
    try {
      const { id } = req.params;
      const stats = await eventService.getEventStats(id);
      res.json(successResponse(stats, "Event statistics retrieved"));
    } catch (error) {
      logger.error("Get event stats error:", error);
      res.status(500).json(errorResponse("Failed to retrieve event statistics"));
    }
  },

  // Create event (admin only)
  createEvent: async (req: AuthenticatedRequest, res: Response, next: NextFunction) => {
    try {
<<<<<<< HEAD
      const validatedData = createEventSchema.parse(req.body);
      const event = await eventService.createEvent(validatedData);
      res.status(201).json(successResponse(event, "Event created successfully"));
    } catch (error) {
      next(error);
=======
      logger.info("Creating event with data:", JSON.stringify(req.body, null, 2));
      const event = await eventService.createEvent(req.body);
      logger.info("Event created successfully:", event.id);
      res.status(201).json(successResponse(event, "Event created successfully"));
    } catch (error) {
      logger.error("Create event error:", error);
      const errorMessage = error instanceof Error ? error.message : "Failed to create event";
      res.status(500).json(errorResponse(errorMessage));
>>>>>>> db24d8a6
    }
  },

  // Update event (admin only)
  updateEvent: async (req: AuthenticatedRequest, res: Response, next: NextFunction) => {
    try {
      const { id } = req.params;
      const validatedData = updateEventSchema.parse(req.body);
      const event = await eventService.updateEvent(id, validatedData);
      res.json(successResponse(event, "Event updated successfully"));
    } catch (error) {
      next(error);
    }
  },

  // Delete event (admin only)
  deleteEvent: async (req: AuthenticatedRequest, res: Response, next: NextFunction) => {
    try {
      const { id } = req.params;
      await eventService.deleteEvent(id);
      res.json(successResponse(null, "Event deleted successfully"));
    } catch (error) {
      next(error);
    }
  },

  // Create event section (admin only)
  createSection: async (req: AuthenticatedRequest, res: Response, next: NextFunction) => {
    try {
      const { id: eventId } = req.params;
      const sectionData = { ...req.body, eventId };
      const validatedData = createEventSectionSchema.parse(sectionData);
      const section = await eventService.createSection(validatedData);
      res.status(201).json(successResponse(section, "Section created successfully"));
    } catch (error) {
      next(error);
    }
  },

  // Update event section (admin only)
  updateSection: async (req: AuthenticatedRequest, res: Response, next: NextFunction) => {
    try {
      const { sectionId } = req.params;
      const validatedData = updateEventSectionSchema.parse(req.body);
      const section = await eventService.updateSection(sectionId, validatedData);
      res.json(successResponse(section, "Section updated successfully"));
    } catch (error) {
      next(error);
    }
  },

  // Delete event section (admin only)
  deleteSection: async (req: AuthenticatedRequest, res: Response, next: NextFunction) => {
    try {
      const { sectionId } = req.params;
      await eventService.deleteSection(sectionId);
      res.json(successResponse(null, "Section deleted successfully"));
    } catch (error) {
      next(error);
    }
  },

  // Search events (public)
  searchEvents: async (req: Request, res: Response) => {
    try {
      const { q, city, state, eventType, limit = 10 } = req.query;
      
      if (!q) {
        return res.status(400).json(errorResponse("Search query is required"));
      }

      const events = await eventService.searchEvents({
        query: q as string,
        city: city as string,
        state: state as string,
        eventType: eventType as string,
        limit: parseInt(limit as string),
      });

      res.json(successResponse(events, "Search completed"));
    } catch (error) {
      logger.error("Search events error:", error);
      res.status(500).json(errorResponse("Failed to search events"));
    }
  },

  // Get popular events (public)
  getPopularEvents: async (req: Request, res: Response) => {
    try {
      const { limit = 10 } = req.query;
      const events = await eventService.getPopularEvents(parseInt(limit as string));
      res.json(successResponse(events, "Popular events retrieved"));
    } catch (error) {
      logger.error("Get popular events error:", error);
      res.status(500).json(errorResponse("Failed to retrieve popular events"));
    }
  },

  // Get upcoming events (public)
  getUpcomingEvents: async (req: Request, res: Response) => {
    try {
      const { limit = 10, city, state } = req.query;
      const events = await eventService.getUpcomingEvents({
        limit: parseInt(limit as string),
        city: city as string,
        state: state as string,
      });
      res.json(successResponse(events, "Upcoming events retrieved"));
    } catch (error) {
      logger.error("Get upcoming events error:", error);
      res.status(500).json(errorResponse("Failed to retrieve upcoming events"));
    }
  },
};<|MERGE_RESOLUTION|>--- conflicted
+++ resolved
@@ -2,14 +2,17 @@
 import { successResponse, errorResponse } from "../utils/response";
 import { logger } from "../utils/logger";
 import { eventService } from "../services/eventService";
-import { getPaginationParams, createPaginationResult } from "../utils/pagination";
+import {
+  getPaginationParams,
+  createPaginationResult,
+} from "../utils/pagination";
 import { AuthenticatedRequest } from "../types/auth";
-import { 
-  createEventSchema, 
-  updateEventSchema, 
-  createEventSectionSchema, 
+import {
+  createEventSchema,
+  updateEventSchema,
+  createEventSectionSchema,
   updateEventSectionSchema,
-  eventSearchSchema 
+  eventSearchSchema,
 } from "../utils/validations";
 
 export const eventController = {
@@ -17,7 +20,8 @@
   getEvents: async (req: Request, res: Response) => {
     try {
       const { page, limit, skip } = getPaginationParams(req.query);
-      const { city, state, eventType, category, search, startDate, endDate } = req.query;
+      const { city, state, eventType, category, search, startDate, endDate } =
+        req.query;
 
       const result = await eventService.getEvents({
         page,
@@ -43,7 +47,7 @@
     try {
       const { id } = req.params;
       const event = await eventService.getEventById(id);
-      
+
       if (!event) {
         return res.status(404).json(errorResponse("Event not found"));
       }
@@ -75,34 +79,42 @@
       res.json(successResponse(stats, "Event statistics retrieved"));
     } catch (error) {
       logger.error("Get event stats error:", error);
-      res.status(500).json(errorResponse("Failed to retrieve event statistics"));
+      res
+        .status(500)
+        .json(errorResponse("Failed to retrieve event statistics"));
     }
   },
 
   // Create event (admin only)
-  createEvent: async (req: AuthenticatedRequest, res: Response, next: NextFunction) => {
-    try {
-<<<<<<< HEAD
-      const validatedData = createEventSchema.parse(req.body);
-      const event = await eventService.createEvent(validatedData);
-      res.status(201).json(successResponse(event, "Event created successfully"));
-    } catch (error) {
-      next(error);
-=======
-      logger.info("Creating event with data:", JSON.stringify(req.body, null, 2));
+  createEvent: async (
+    req: AuthenticatedRequest,
+    res: Response,
+    next: NextFunction
+  ) => {
+    try {
+      logger.info(
+        "Creating event with data:",
+        JSON.stringify(req.body, null, 2)
+      );
       const event = await eventService.createEvent(req.body);
       logger.info("Event created successfully:", event.id);
-      res.status(201).json(successResponse(event, "Event created successfully"));
+      res
+        .status(201)
+        .json(successResponse(event, "Event created successfully"));
     } catch (error) {
       logger.error("Create event error:", error);
-      const errorMessage = error instanceof Error ? error.message : "Failed to create event";
+      const errorMessage =
+        error instanceof Error ? error.message : "Failed to create event";
       res.status(500).json(errorResponse(errorMessage));
->>>>>>> db24d8a6
     }
   },
 
   // Update event (admin only)
-  updateEvent: async (req: AuthenticatedRequest, res: Response, next: NextFunction) => {
+  updateEvent: async (
+    req: AuthenticatedRequest,
+    res: Response,
+    next: NextFunction
+  ) => {
     try {
       const { id } = req.params;
       const validatedData = updateEventSchema.parse(req.body);
@@ -114,7 +126,11 @@
   },
 
   // Delete event (admin only)
-  deleteEvent: async (req: AuthenticatedRequest, res: Response, next: NextFunction) => {
+  deleteEvent: async (
+    req: AuthenticatedRequest,
+    res: Response,
+    next: NextFunction
+  ) => {
     try {
       const { id } = req.params;
       await eventService.deleteEvent(id);
@@ -125,24 +141,37 @@
   },
 
   // Create event section (admin only)
-  createSection: async (req: AuthenticatedRequest, res: Response, next: NextFunction) => {
+  createSection: async (
+    req: AuthenticatedRequest,
+    res: Response,
+    next: NextFunction
+  ) => {
     try {
       const { id: eventId } = req.params;
       const sectionData = { ...req.body, eventId };
       const validatedData = createEventSectionSchema.parse(sectionData);
       const section = await eventService.createSection(validatedData);
-      res.status(201).json(successResponse(section, "Section created successfully"));
+      res
+        .status(201)
+        .json(successResponse(section, "Section created successfully"));
     } catch (error) {
       next(error);
     }
   },
 
   // Update event section (admin only)
-  updateSection: async (req: AuthenticatedRequest, res: Response, next: NextFunction) => {
+  updateSection: async (
+    req: AuthenticatedRequest,
+    res: Response,
+    next: NextFunction
+  ) => {
     try {
       const { sectionId } = req.params;
       const validatedData = updateEventSectionSchema.parse(req.body);
-      const section = await eventService.updateSection(sectionId, validatedData);
+      const section = await eventService.updateSection(
+        sectionId,
+        validatedData
+      );
       res.json(successResponse(section, "Section updated successfully"));
     } catch (error) {
       next(error);
@@ -150,7 +179,11 @@
   },
 
   // Delete event section (admin only)
-  deleteSection: async (req: AuthenticatedRequest, res: Response, next: NextFunction) => {
+  deleteSection: async (
+    req: AuthenticatedRequest,
+    res: Response,
+    next: NextFunction
+  ) => {
     try {
       const { sectionId } = req.params;
       await eventService.deleteSection(sectionId);
@@ -164,7 +197,7 @@
   searchEvents: async (req: Request, res: Response) => {
     try {
       const { q, city, state, eventType, limit = 10 } = req.query;
-      
+
       if (!q) {
         return res.status(400).json(errorResponse("Search query is required"));
       }
@@ -188,7 +221,9 @@
   getPopularEvents: async (req: Request, res: Response) => {
     try {
       const { limit = 10 } = req.query;
-      const events = await eventService.getPopularEvents(parseInt(limit as string));
+      const events = await eventService.getPopularEvents(
+        parseInt(limit as string)
+      );
       res.json(successResponse(events, "Popular events retrieved"));
     } catch (error) {
       logger.error("Get popular events error:", error);
